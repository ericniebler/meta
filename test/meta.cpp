--- conflicted
+++ resolved
@@ -106,12 +106,11 @@
 {
     static_assert(can_invoke<meta::quote<std::pair>, int, int>::value, "");
 
-<<<<<<< HEAD
 #if defined(META_WORKAROUND_GCC_64970)
     static_assert(!can_invoke<meta::quote<std::pair>, int, int, int>::value, "");
 #endif
 } // namespace test_can_invoke
-=======
+
 namespace logical_sfinae_friendly
 {
     // Regression test for #47
@@ -160,10 +159,6 @@
 
     static_assert(std::is_same<void, decltype(f4<double>(42))>::value, "");
 }
-
-template <typename T>
-struct undef_t;
->>>>>>> 173c38fd
 
 namespace test_meta_group
 {
@@ -2115,8 +2110,6 @@
 
     } // namespace test_math_group
 } // namespace test_meta_group
-template <typename T>
-struct undef_t;
 
 int main()
 {
