/// \file meta.hpp Tiny meta-programming library.
//
// Meta library
//
//  Copyright Eric Niebler 2014-2015
//
//  Use, modification and distribution is subject to the
//  Boost Software License, Version 1.0. (See accompanying
//  file LICENSE_1_0.txt or copy at
//  http://www.boost.org/LICENSE_1_0.txt)
//
// Project home: https://github.com/ericniebler/meta
//

#ifndef META_HPP
#define META_HPP

#include <cstddef>
#include <initializer_list>
#include <type_traits>
#include <meta/meta_fwd.hpp>

/// \defgroup meta Meta
///
/// A tiny metaprogramming library

/// \defgroup metafunction Metafunction
/// Metafunction invocation/composition.
/// \ingroup meta

/// \defgroup invocation Invocation
/// Metafunction invocation
/// \ingroup metafunction

/// \defgroup composition Composition
/// Metafunction composition
/// \ingroup metafunction

/// \defgroup logical Logical
/// Logical operations
/// \ingroup meta

/// \defgroup algorithm Algorithms
/// Algorithms.
/// \ingroup meta

/// \defgroup query Query/Search
/// Query and search algorithms
/// \ingroup algorithm

/// \defgroup transformation Transformation
/// Transformation algorithms
/// \ingroup algorithm

/// \defgroup runtime Runtime
/// Runtime algorithms
/// \ingroup algorithm

/// \defgroup datatype Datatype
/// Datatypes.
/// \ingroup meta

/// \defgroup list List
/// \ingroup datatype

/// \defgroup integral Integral constant
/// \ingroup datatype

/// \defgroup math Math
/// Integral constant arithmetic.
/// \ingroup meta

/// \defgroup lazy_metafunction lazy
/// \ingroup metafunction

/// \defgroup lazy_invocation lazy
/// \ingroup invocation

/// \defgroup lazy_composition lazy
/// \ingroup composition

/// \defgroup lazy_logical lazy
/// \ingroup logical

/// \defgroup lazy_query lazy
/// \ingroup query

/// \defgroup lazy_transformation lazy
/// \ingroup transformation

/// \defgroup lazy_list lazy
/// \ingroup list

/// \defgroup lazy_math lazy
/// \ingroup math

/// Tiny metaprogramming library
namespace meta
{
    /// \cond
    inline namespace v1
    {
        /// \endcond

        template <template <typename...> class C, typename... Ts>
        struct defer;

        namespace detail
        {
            /// Returns a \p T nullptr
            template <typename T>
            constexpr T *_nullptr_v()
            {
                return nullptr;
            }
        } // namespace detail

        /// An empty type.
        /// \ingroup datatype
        struct nil_
        {
        };

        /// "Evaluate" the metafunction \p T by returning the nested \c T::type
        /// alias.
        /// \ingroup invocation
        template <typename T>
        using eval = typename T::type;

        /// Evaluate the Metafunction Class \p F with the arguments \p Args.
        /// \ingroup invocation
        template <typename F, typename... Args>
        using apply = typename F::template apply<Args...>;

        /// Lazy versions of meta actions
        namespace lazy
        {
            /// \sa `meta::eval`
            /// \ingroup lazy_invocation
            template <typename T>
            using eval = defer<eval, T>;

            /// \sa `meta::apply`
            /// \ingroup lazy_invocation
            template <typename F, typename... Args>
            using apply = defer<apply, F, Args...>;
        }

        /// A Metafunction Class that always returns \p T.
        /// \ingroup metafunction
        template <typename T>
        struct always
        {
        private:
            // Redirect through a class template for compilers that have not
            // yet implemented CWG 1558:
            // <http://www.open-std.org/jtc1/sc22/wg21/docs/cwg_defects.html#1558>
            template <typename...>
            struct impl
            {
                using type = T;
            };

        public:
            template <typename... Ts>
            using apply = eval<impl<Ts...>>;
        };

        /// An alias for `void`.
        /// \ingroup metafunction
        template <typename... Ts>
        using void_ = apply<always<void>, Ts...>;

        namespace lazy
        {
            /// \sa `meta::always`
            /// \ingroup lazy_metafunction
            template <typename T>
            using always = defer<always, T>;
        }

        /// \cond
        namespace detail
        {
            template <typename, typename = void>
            struct has_type_
            {
                using type = std::false_type;
            };

            template <typename T>
            struct has_type_<T, void_<typename T::type>>
            {
                using type = std::true_type;
            };

            template <template <typename...> class C, typename, typename = void>
            struct defer_
            {
            };

            template <template <typename...> class C, typename... Ts>
            struct defer_<C, list<Ts...>, void_<C<Ts...>>>
            {
                using type = C<Ts...>;
            };
        } // namespace detail
        /// \endcond

        /// An alias for `std::true_type` if `T::type` exists and names a
        /// type; otherwise, it's an alias for `std::false_type`.
        /// \ingroup metafunction
        template <typename T>
        using has_type = eval<detail::has_type_<T>>;

        ///////////////////////////////////////////////////////////////////////////////////////////
        // defer
        /// A wrapper that defers the instantiation of a template in a \c lambda
        /// expression.
        ///
        /// In the code below, the lambda would ideally be written as
        /// `lambda<_a,_b,push_back<_a,_b>>`, however this fails since `push_back`
        /// expects its first argument to be a list, not a placeholder. Instead,
        /// we express it using \c defer as follows:
        ///
        /// \code
        /// template<typename List>
        /// using reverse = reverse_fold<List, list<>, lambda<_a, _b, defer<push_back, _a, _b>>>;
        /// \endcode
        ///
        /// \ingroup invocation
        template <template <typename...> class C, typename... Ts>
        struct defer : detail::defer_<C, list<Ts...>>
        {
        };

        /// An integral constant wrapper for \c std::size_t.
        /// \ingroup integral
        template <std::size_t N>
        using size_t = std::integral_constant<std::size_t, N>;

        /// A metafunction that computes the size of the type \p T.
        /// \par Complexity
        /// \f$ O(1) \f$.
        /// \ingroup metafunction
        template <class T>
        using sizeof_ = meta::size_t<sizeof(T)>;

        /// A metafunction that computes the alignment required for
        /// any instance of the type \p T.
        /// \par Complexity
        /// \f$ O(1) \f$.
        /// \ingroup metafunction
        template <class T>
        using alignof_ = meta::size_t<alignof(T)>;

        namespace lazy
        {
            /// \sa `meta::sizeof_`
            /// \ingroup lazy_metafunction
            template <typename T>
            using sizeof_ = defer<sizeof_, T>;

            /// \sa `meta::alignof_`
            /// \ingroup lazy_metafunction
            template <typename T>
            using alignof_ = defer<alignof_, T>;
        }

        /// An integral constant wrapper for \c bool.
        /// \ingroup integral
        template <bool B>
        using bool_ = std::integral_constant<bool, B>;

        /// A metafunction that always returns its argument \p T.
        /// \ingroup metafunction
        template <typename T>
        struct id
        {
            using type = T;
        };

        /// A metafunction that is type \p T.
        /// \ingroup metafunction
        template <typename T>
        using id_t = eval<id<T>>;

        namespace lazy
        {
            /// \sa `meta::id`
            /// \ingroup lazy_metafunction
            template <typename T>
            using id = defer<id, T>;
        }

        /// Turn a class template or alias template \p C into a
        /// Metafunction Class.
        /// \ingroup composition
        template <template <typename...> class C>
        struct quote
        {
        private:
            template <typename, typename = quote, typename = void>
            struct impl
            {
            };
            template <typename... Ts, template <typename...> class D>
            struct impl<list<Ts...>, quote<D>, void_<D<Ts...>>>
            {
                using type = D<Ts...>;
            };

        public:
            // Indirection here needed to avoid Core issue 1430
            // http://open-std.org/jtc1/sc22/wg21/docs/cwg_active.html#1430
            template <typename... Ts>
            using apply = eval<impl<list<Ts...>>>;
        };

        /// Turn a class template or alias template \p F taking literals of
        /// type \p T into a Metafunction Class.
        /// \ingroup composition
        template <typename T, template <T...> class F>
        struct quote_i
        {
        private:
            template <typename, typename = quote_i, typename = void>
            struct impl
            {
            };
            template <typename... Ts, typename U, template <U...> class D>
            struct impl<list<Ts...>, quote_i<U, D>, void_<D<Ts::type::value...>>>
            {
                using type = D<Ts::type::value...>;
            };

        public:
            // Indirection here needed to avoid Core issue 1430
            // http://open-std.org/jtc1/sc22/wg21/docs/cwg_active.html#1430
            template <typename... Ts>
            using apply = eval<impl<list<Ts...>>>;
        };

        /// Turn a metafunction \p C into a Metafunction Class.
        /// \ingroup composition
        template <template <typename...> class C>
        struct quote_trait
        {
            template <typename... Ts>
            using apply = eval<apply<quote<C>, Ts...>>;
        };

        /// Turn a metafunction \p C taking literals of type \p T into a
        /// Metafunction Class.
        /// \ingroup composition
        template <typename T, template <T...> class C>
        struct quote_trait_i
        {
            template <typename... Ts>
            using apply = eval<apply<quote_i<T, C>, Ts...>>;
        };

        /// Compose the Metafunction Classes \p Fs in the parameter pack
        /// \p Ts.
        /// \ingroup composition
        template <typename... Fs>
        struct compose
        {
        };

        template <typename F0>
        struct compose<F0>
        {
            template <typename... Ts>
            using apply = apply<F0, Ts...>;
        };

        template <typename F0, typename... Fs>
        struct compose<F0, Fs...>
        {
            template <typename... Ts>
            using apply = apply<F0, apply<compose<Fs...>, Ts...>>;
        };

        namespace lazy
        {
            /// \sa 'meta::compose'
            /// \ingroup lazy_composition
            template <typename... Fns>
            using compose = defer<compose, Fns...>;
        }

        /// A Metafunction Class that partially applies the Metafunction Class
        /// \p F by binding the arguments \p Ts to the \e front of \p F.
        /// \ingroup composition
        template <typename F, typename... Ts>
        struct bind_front
        {
            template <typename... Us>
            using apply = apply<F, Ts..., Us...>;
        };

        /// A Metafunction Class that partially applies the Metafunction Class
        /// \p F by binding the arguments \p Us to the \e back of \p F.
        /// \ingroup composition
        template <typename F, typename... Us>
        struct bind_back
        {
            template <typename... Ts>
            using apply = apply<F, Ts..., Us...>;
        };

        namespace lazy
        {
            /// \sa 'meta::bind_front'
            /// \ingroup lazy_composition
            template <typename Fn, typename... Ts>
            using bind_front = defer<bind_front, Fn, Ts...>;

            /// \sa 'meta::bind_back'
            /// \ingroup lazy_composition
            template <typename Fn, typename... Ts>
            using bind_back = defer<bind_back, Fn, Ts...>;
        }

<<<<<<< HEAD
        ////////////////////////////////////////////////////////////////////////////
        // apply_list
        ///\cond
        namespace detail
        {
            /// A metafunction that unpacks the types in the type list
            /// \p List into the Metafunction Class \p F.
            template <typename F, typename List>
            struct apply_list_
=======
        /// A metafunction that unpacks the types in the type list
        /// \p List into the Metafunction Class \p F.
        namespace extension
        {
            template <typename F, typename List>
            struct apply_list
>>>>>>> ba33343a
            {
            };

            template <typename F, template <typename...> class T, typename... Ts>
<<<<<<< HEAD
            struct apply_list_<F, T<Ts...>> : lazy::apply<F, Ts...>
=======
            struct apply_list<F, T<Ts...>> : lazy::apply<F, Ts...>
>>>>>>> ba33343a
            {
            };

            template <typename F, typename T, T... Is>
<<<<<<< HEAD
            struct apply_list_<F, integer_sequence<T, Is...>>
                : lazy::apply<F, std::integral_constant<T, Is>...>
            {
            };
        } // namespace detail
        /// \endcond
=======
            struct apply_list<F, integer_sequence<T, Is...>>
                : lazy::apply<F, std::integral_constant<T, Is>...>
            {
            };
        }
>>>>>>> ba33343a

        /// Applies the Metafunction Class \p C using the types in
        /// the type list \p List as arguments.
        /// \ingroup invocation
        template <typename C, typename List>
<<<<<<< HEAD
        using apply_list = eval<detail::apply_list_<C, List>>;
=======
        using apply_list = eval<extension::apply_list<C, List>>;
>>>>>>> ba33343a

        namespace lazy
        {
            template <typename F, typename List>
            using apply_list = defer<apply_list, F, List>;
        }

        /// A Metafunction Class that takes a bunch of arguments, bundles them
        /// into a type list, and then calls the Metafunction Class \p F with the
        /// type list \p Q.
        /// \ingroup composition
        template <typename F, typename Q = quote<list>>
        using curry = compose<F, Q>;

        /// A Metafunction Class that takes a type list, unpacks the types, and
        /// then calls the Metafunction Class \p F with the types.
        /// \ingroup composition
        template <typename F>
        using uncurry = bind_front<quote<apply_list>, F>;

        namespace lazy
        {
            /// \sa 'meta::curry'
            /// \ingroup lazy_composition
            template <typename F, typename Q = quote<list>>
            using curry = defer<curry, F, Q>;

            /// \sa 'meta::uncurry'
            /// \ingroup lazy_composition
            template <typename F>
            using uncurry = defer<uncurry, F>;
        }

        /// A Metafunction Class that reverses the order of the first two arguments.
        /// \ingroup composition
        template <typename F>
        struct flip
        {
        private:
            template <typename... Ts>
            struct impl
            {
            };
            template <typename A, typename B, typename... Ts>
            struct impl<A, B, Ts...> : lazy::apply<F, B, A, Ts...>
            {
            };

        public:
            template <typename... Ts>
            using apply = eval<impl<Ts...>>;
        };

        namespace lazy
        {
<<<<<<< HEAD
            /// \sa 'meta::flip'
            /// \ingroup lazy_composition
            template <typename... Ts>
            using flip = defer<flip, Ts...>;
=======
            template <typename F>
            using flip = defer<flip, F>;
>>>>>>> ba33343a
        }

        ///////////////////////////////////////////////////////////////////////////////////////////
        // if_
        /// \cond
        namespace detail
        {
            template <typename...>
            struct _if_
            {
            };

            template <typename If, typename Then>
            struct _if_<If, Then> : std::enable_if<If::type::value, Then>
            {
            };

            template <typename If, typename Then, typename Else>
            struct _if_<If, Then, Else> : std::conditional<If::type::value, Then, Else>
            {
            };
        } // namespace detail
          /// \endcond

        /// Select one type or another depending on a compile-time Boolean.
        /// \ingroup logical
        template <typename... Args>
        using if_ = eval<detail::_if_<Args...>>;

        /// Select one type or another depending on a compile-time Boolean.
        /// \ingroup logical
        template <bool If, typename... Args>
        using if_c = eval<detail::_if_<bool_<If>, Args...>>;

        namespace lazy
        {
            /// \sa 'meta::if_'
            /// \ingroup lazy_logical
            template <typename... Args>
            using if_ = defer<if_, Args...>;
        }

        /// \cond
        namespace detail
        {
            template <typename... Bools>
            struct _and_;

            template <>
            struct _and_<> : std::true_type
            {
            };

            template <typename Bool, typename... Bools>
            struct _and_<Bool, Bools...>
                : if_c<!Bool::type::value, std::false_type, _and_<Bools...>>
            {
            };

            template <typename... Bools>
            struct _or_;

            template <>
            struct _or_<> : std::false_type
            {
            };

            template <typename Bool, typename... Bools>
            struct _or_<Bool, Bools...> : if_c<Bool::type::value, std::true_type, _or_<Bools...>>
            {
            };
        } // namespace detail
        /// \endcond

        /// Logically negate the Boolean parameter
        /// \ingroup logical
        template <bool Bool>
        using not_c = bool_<!Bool>;

        /// Logically negate the integral constant-wrapped Boolean parameter.
        /// \ingroup logical
        template <typename Bool>
        using not_ = not_c<Bool::type::value>;

        /// Logically and together all the Boolean parameters
        /// \ingroup logical
        template <bool... Bools>
        using and_c = std::is_same<integer_sequence<bool, Bools...>,
                                   integer_sequence<bool, (Bools || true)...>>;

        /// Logically and together all the integral constant-wrapped Boolean
        /// parameters, \e without doing short-circuiting.
        /// \ingroup logical
        template <typename... Bools>
        using fast_and = and_c<Bools::type::value...>;

        /// Logically and together all the integral constant-wrapped Boolean
        /// parameters, \e with short-circuiting.
        /// \ingroup logical
        template <typename... Bools>
        using and_ = eval<detail::_and_<Bools...>>;

        /// Logically or together all the Boolean parameters
        /// \ingroup logical
        template <bool... Bools>
        using or_c = not_<std::is_same<integer_sequence<bool, Bools...>,
                                       integer_sequence<bool, (Bools && false)...>>>;

        /// Logically or together all the integral constant-wrapped Boolean
        /// parameters, \e without doing short-circuiting.
        /// \ingroup logical
        template <typename... Bools>
        using fast_or = or_c<Bools::type::value...>;

        /// Logically or together all the integral constant-wrapped Boolean
        /// parameters, \e with short-circuiting.
        /// \ingroup logical
        template <typename... Bools>
        using or_ = eval<detail::_or_<Bools...>>;

        namespace lazy
        {
            /// \sa 'meta::and_'
            /// \ingroup lazy_logical
            template <typename... Bools>
            using and_ = defer<and_, Bools...>;

            /// \sa 'meta::or_'
            /// \ingroup lazy_logical
            template <typename... Bools>
            using or_ = defer<or_, Bools...>;

            /// \sa 'meta::not_'
            /// \ingroup lazy_logical
            template <typename Bool>
            using not_ = defer<not_, Bool>;
        }

        ///////////////////////////////////////////////////////////////////////////////////////////
        // list
        /// A list of types.
        /// \ingroup list
        template <typename... Ts>
        struct list
        {
            using type = list;
            /// \return `sizeof...(Ts)`
            static constexpr std::size_t size() noexcept { return sizeof...(Ts); }
        };

        ///////////////////////////////////////////////////////////////////////////////////////////
        // size
        /// An integral constant wrapper that is the size of the \c meta::list
        /// \p List.
        /// \ingroup list
        template <typename List>
        using size = meta::size_t<List::size()>;

        namespace lazy
        {
            /// \sa 'meta::size'
            /// \ingroup lazy_list
            template <typename List>
            using size = defer<size, List>;
        }

        ///////////////////////////////////////////////////////////////////////////////////////////
        // concat
        /// \cond
        namespace detail
        {
            template <typename... Lists>
            struct concat_
            {
            };

            template <>
            struct concat_<>
            {
                using type = list<>;
            };

            template <typename... List1>
            struct concat_<list<List1...>>
            {
                using type = list<List1...>;
            };

            template <typename... List1, typename... List2>
            struct concat_<list<List1...>, list<List2...>>
            {
                using type = list<List1..., List2...>;
            };

            template <typename... List1, typename... List2, typename... List3>
            struct concat_<list<List1...>, list<List2...>, list<List3...>>
            {
                using type = list<List1..., List2..., List3...>;
            };

            template <typename... List1, typename... List2, typename... List3, typename... Rest>
            struct concat_<list<List1...>, list<List2...>, list<List3...>, Rest...>
                : concat_<list<List1..., List2..., List3...>, Rest...>
            {
            };
        } // namespace detail
        /// \endcond

        /// Concatenates several lists into a single list.
        /// \pre The parameters must all be instantiations of \c meta::list.
        /// \par Complexity
        /// \f$ O(L) \f$ where \f$ L \f$ is the number of lists in the list of lists.
        /// \ingroup transformation
        template <typename... Lists>
        using concat = eval<detail::concat_<Lists...>>;

        namespace lazy
        {
            /// \sa 'meta::concat'
            /// \ingroup lazy_transformation
            template <typename... Lists>
            using concat = defer<concat, Lists...>;
        }

        /// Joins a list of lists into a single list.
        /// \pre The parameter must be an instantiation of \c meta::list\<T...\>
        /// where each \c T is itself an instantiation of \c meta::list.
        /// \par Complexity
        /// \f$ O(L) \f$ where \f$ L \f$ is the number of lists in the list of
        /// lists.
        /// \ingroup transformation
        template <typename ListOfLists>
        using join = apply_list<quote<concat>, ListOfLists>;

        namespace lazy
        {
            /// \sa 'meta::join'
            /// \ingroup lazy_transformation
            template <typename ListOfLists>
            using join = defer<join, ListOfLists>;
        }

        ///////////////////////////////////////////////////////////////////////////////////////////
        // repeat_n
        /// \cond
        namespace detail
        {
            template <std::size_t N, typename T>
            struct repeat_n_c_
            {
                using type = concat<eval<repeat_n_c_<N / 2, T>>, eval<repeat_n_c_<N / 2, T>>,
                                    eval<repeat_n_c_<N % 2, T>>>;
            };

            template <typename T>
            struct repeat_n_c_<0, T>
            {
                using type = list<>;
            };

            template <typename T>
            struct repeat_n_c_<1, T>
            {
                using type = list<T>;
            };
        } // namespace detail
        /// \endcond

        /// Generate `list<T,T,T...T>` of size \p N arguments.
        /// \par Complexity
        /// \f$ O(log N) \f$.
        /// \ingroup list
        template <typename N, typename T = void>
        using repeat_n = eval<detail::repeat_n_c_<N::type::value, T>>;

        /// Generate `list<T,T,T...T>` of size \p N arguments.
        /// \par Complexity
        /// \f$ O(log N) \f$.
        /// \ingroup list
        template <std::size_t N, typename T = void>
        using repeat_n_c = eval<detail::repeat_n_c_<N, T>>;

        namespace lazy
        {
            /// \sa 'meta::repeat_n'
            /// \ingroup lazy_list
            template <typename N, typename T = void>
            using repeat_n = defer<repeat_n, N, T>;
        }

        ///////////////////////////////////////////////////////////////////////////////////////////
        // list_element
        /// \cond
        namespace detail
        {
            template <typename VoidPtrs>
            struct list_element_impl_;

            template <typename... VoidPtrs>
            struct list_element_impl_<list<VoidPtrs...>>
            {
                static nil_ eval(...);

                template <typename T, typename... Us>
                static T eval(VoidPtrs..., T *, Us *...);
            };

            template <typename N, typename List>
            struct list_element_
            {
            };

            template <typename N, typename... Ts>
            struct list_element_<N, list<Ts...>>
                : decltype(list_element_impl_<repeat_n<N, void *>>::eval(
                      detail::_nullptr_v<id<Ts>>()...))
            {
            };
        } // namespace detail
        /// \endcond

        ///////////////////////////////////////////////////////////////////////////////////////////
        // list_element
        /// Return the \p N th element in the \c meta::list \p List.
        /// \par Complexity
        /// Amortized \f$ O(1) \f$.
        /// \ingroup list
        template <typename N, typename List>
        using list_element = eval<detail::list_element_<N, List>>;

        /// Return the \p N th element in the \c meta::list \p List.
        /// \par Complexity
        /// Amortized \f$ O(1) \f$.
        /// \ingroup list
        template <std::size_t N, typename List>
        using list_element_c = list_element<meta::size_t<N>, List>;

        namespace lazy
        {
            /// \sa 'meta::list_element'
            /// \ingroup lazy_list
            template <typename N, typename List>
            using list_element = defer<list_element, N, List>;
        }

        ///////////////////////////////////////////////////////////////////////////////////////////
        // drop
        /// \cond
        namespace detail
        {
            ///////////////////////////////////////////////////////////////////////////////////////
            /// drop_impl_
            template <typename VoidPtrs>
            struct drop_impl_
            {
                static nil_ eval(...);
            };

            template <typename... VoidPtrs>
            struct drop_impl_<list<VoidPtrs...>>
            {
                static nil_ eval(...);

                template <typename... Ts>
                static id<list<Ts...>> eval(VoidPtrs..., id<Ts> *...);
            };

            template <typename N, typename List>
            struct drop_
            {
            };

            template <typename N, typename... Ts>
            struct drop_<N, list<Ts...>>
                : decltype(drop_impl_<repeat_n<N, void *>>::eval(detail::_nullptr_v<id<Ts>>()...))
            {
            };
        } // namespace detail
        /// \endcond

        /// Return a new \c meta::list by removing the first \p N elements from \p List.
        /// \par Complexity
        /// \f$ O(1) \f$.
        /// \ingroup transformation
        template <typename N, typename List>
        using drop = eval<detail::drop_<N, List>>;

        /// Return a new \c meta::list by removing the first \p N elements from \p List.
        /// \par Complexity
        /// \f$ O(1) \f$.
        /// \ingroup transformation
        template <std::size_t N, typename List>
        using drop_c = eval<detail::drop_<meta::size_t<N>, List>>;

        namespace lazy
        {
            /// \sa 'meta::drop'
            /// \ingroup lazy_transformation
            template <typename N, typename List>
            using drop = defer<drop, N, List>;
        }

        ///////////////////////////////////////////////////////////////////////////////////////////
        // front
        /// \cond
        namespace detail
        {
            template <typename List>
            struct front_
            {
            };

            template <typename Head, typename... List>
            struct front_<list<Head, List...>>
            {
                using type = Head;
            };
        } // namespace detail
        /// \endcond

        /// Return the first element in \c meta::list \p List.
        /// \par Complexity
        /// \f$ O(1) \f$.
        /// \ingroup list
        template <typename List>
        using front = eval<detail::front_<List>>;

        namespace lazy
        {
            /// \sa 'meta::front'
            /// \ingroup lazy_list
            template <typename List>
            using front = defer<front, List>;
        }

        ///////////////////////////////////////////////////////////////////////////////////////////
        // back
        /// \cond
        namespace detail
        {
            template <typename List>
            struct back_
            {
            };

            template <typename Head, typename... List>
            struct back_<list<Head, List...>>
            {
                using type = list_element_c<sizeof...(List), list<Head, List...>>;
            };
        } // namespace detail
        /// \endcond

        /// Return the last element in \c meta::list \p List.
        /// \par Complexity
        /// Amortized \f$ O(1) \f$.
        /// \ingroup list
        template <typename List>
        using back = eval<detail::back_<List>>;

        namespace lazy
        {
            /// \sa 'meta::back'
            /// \ingroup lazy_list
            template <typename List>
            using back = defer<back, List>;
        }

        ///////////////////////////////////////////////////////////////////////////////////////////
        // push_front
        /// \cond
        namespace detail
        {
            template <typename List, typename T>
            struct push_front_
            {
            };

            template <typename... List, typename T>
            struct push_front_<list<List...>, T>
            {
                using type = list<T, List...>;
            };
        } // namespace detail
        /// \endcond

        /// Return a new \c meta::list by adding the element \c T to the front of \p List.
        /// \par Complexity
        /// \f$ O(1) \f$.
        /// \ingroup transformation
        template <typename List, typename T>
        using push_front = eval<detail::push_front_<List, T>>;

        namespace lazy
        {
            /// \sa 'meta::push_front'
            /// \ingroup lazy_transformation
            template <typename List, typename T>
            using push_front = defer<push_front, List, T>;
        }

        ///////////////////////////////////////////////////////////////////////////////////////////
        // pop_front
        /// \cond
        namespace detail
        {
            template <typename List>
            struct pop_front_
            {
            };

            template <typename Head, typename... List>
            struct pop_front_<list<Head, List...>>
            {
                using type = list<List...>;
            };
        } // namespace detail
        /// \endcond

        /// Return a new \c meta::list by removing the first element from the front of \p List.
        /// \par Complexity
        /// \f$ O(1) \f$.
        /// \ingroup transformation
        template <typename List>
        using pop_front = eval<detail::pop_front_<List>>;

        namespace lazy
        {
            /// \sa 'meta::pop_front'
            /// \ingroup lazy_transformation
            template <typename List>
            using pop_front = defer<pop_front, List>;
        }

        ///////////////////////////////////////////////////////////////////////////////////////////
        // push_back
        /// \cond
        namespace detail
        {
            template <typename List, typename T>
            struct push_back_
            {
            };

            template <typename... List, typename T>
            struct push_back_<list<List...>, T>
            {
                using type = list<List..., T>;
            };
        } // namespace detail
        /// \endcond

        /// Return a new \c meta::list by adding the element \c T to the back of \p List.
        /// \par Complexity
        /// \f$ O(1) \f$.
        /// \note pop_back not provided because it cannot be made to meet the
        /// complexity guarantees one would expect.
        /// \ingroup transformation
        template <typename List, typename T>
        using push_back = eval<detail::push_back_<List, T>>;

        namespace lazy
        {
            /// \sa 'meta::push_back'
            /// \ingroup lazy_transformation
            template <typename List, typename T>
            using push_back = defer<push_back, List, T>;
        }

        ///////////////////////////////////////////////////////////////////////////////////////////
        // empty
        /// An Boolean integral constant wrapper around \c true if \p List is an
        /// empty type list; \c false, otherwise.
        /// \par Complexity
        /// \f$ O(1) \f$.
        /// \ingroup list
        template <typename List>
        using empty = bool_<0 == size<List>::type::value>;

        namespace lazy
        {
            /// \sa 'meta::empty'
            /// \ingroup lazy_list
            template <typename List>
            using empty = defer<empty, List>;
        }

        ///////////////////////////////////////////////////////////////////////////////////////////
        // find
        /// \cond
        namespace detail
        {
            template <typename List, typename T>
            struct find_
            {
            };

            template <typename T>
            struct find_<list<>, T>
            {
                using type = list<>;
            };

            template <typename Head, typename... List, typename T>
            struct find_<list<Head, List...>, T> : find_<list<List...>, T>
            {
            };

            template <typename... List, typename T>
            struct find_<list<T, List...>, T>
            {
                using type = list<T, List...>;
            };
        } // namespace detail
        /// \endcond

        /// Return the tail of the list \p List starting at the first occurrence of
        /// \p T, if any such element exists; the empty list, otherwise.
        /// \par Complexity
        /// \f$ O(N) \f$.
        /// \ingroup query
        template <typename List, typename T>
        using find = eval<detail::find_<List, T>>;

        namespace lazy
        {
            /// \sa 'meta::find'
            /// \ingroup lazy_query
            template <typename List, typename T>
            using find = defer<find, List, T>;
        }

        ////////////////////////////////////////////////////////////////////////////////////
        // reverse_find
        /// \cond
        namespace detail
        {
            template <typename List, typename T, typename State = list<>>
            struct reverse_find_
            {
            };

            template <typename T, typename State>
            struct reverse_find_<list<>, T, State>
            {
                using type = State;
            };

            template <typename Head, typename... List, typename T, typename State>
            struct reverse_find_<list<Head, List...>, T, State>
                : reverse_find_<list<List...>, T, State>
            {
            };

            template <typename... List, typename T, typename State>
            struct reverse_find_<list<T, List...>, T, State>
                : reverse_find_<list<List...>, T, list<T, List...>>
            {
            };
        }
        /// \endcond

        /// Return the tail of the list \p List starting at the last occurrence
        /// of \p T, if any such element exists; the empty list, otherwise.
        /// \par Complexity
        /// \f$ O(N) \f$.
        /// \ingroup query
        template <typename List, typename T>
        using reverse_find = eval<detail::reverse_find_<List, T>>;

        namespace lazy
        {
            /// \sa 'meta::rfind'
            /// \ingroup lazy_query
            template <typename List, typename T>
            using reverse_find = defer<reverse_find, List, T>;
        }

        ///////////////////////////////////////////////////////////////////////////////////////////
        // find_if
        /// \cond
        namespace detail
        {
            template <typename List, typename Fun>
            struct find_if_
            {
            };

            template <typename Fun>
            struct find_if_<list<>, Fun>
            {
                using type = list<>;
            };

            template <typename Head, typename... List, typename Fun>
            struct find_if_<list<Head, List...>, Fun>
                : if_<apply<Fun, Head>, id<list<Head, List...>>, find_if_<list<List...>, Fun>>
            {
            };
        } // namespace detail
        /// \endcond

        /// Return the tail of the list \p List starting at the first element `A`
        /// such that `apply<Fun, A>::%value` is \c true, if any such element
        /// exists; the empty list, otherwise.
        /// \par Complexity
        /// \f$ O(N) \f$.
        /// \ingroup query
        template <typename List, typename Fun>
        using find_if = eval<detail::find_if_<List, Fun>>;

        namespace lazy
        {
            /// \sa 'meta::find_if'
            /// \ingroup lazy_query
            template <typename List, typename Fun>
            using find_if = defer<find_if, List, Fun>;
        }

        ////////////////////////////////////////////////////////////////////////////////////
        // reverse_find_if
        /// \cond
        namespace detail
        {
            template <typename List, typename Fun, typename State = list<>>
            struct reverse_find_if_
            {
            };

            template <typename Fun, typename State>
            struct reverse_find_if_<list<>, Fun, State>
            {
                using type = State;
            };

            template <typename Head, typename... List, typename Fun, typename State>
            struct reverse_find_if_<list<Head, List...>, Fun, State>
                : reverse_find_if_<list<List...>, Fun,
                                   if_<apply<Fun, Head>, list<Head, List...>, State>>
            {
            };
        }
        /// \endcond

        /// Return the tail of the list \p List starting at the last element `A` such that
        /// `apply<Fun, A>::%value` is \c true, if any such element exists; the empty list,
        /// otherwise.
        /// \par Complexity
        /// \f$ O(N) \f$.
        /// \ingroup query
        template <typename List, typename Fun>
        using reverse_find_if = eval<detail::reverse_find_if_<List, Fun>>;

        namespace lazy
        {
            /// \sa 'meta::rfind_if'
            /// \ingroup lazy_query
            template <typename List, typename Fun>
            using reverse_find_if = defer<reverse_find_if, List, Fun>;
        }

        ///////////////////////////////////////////////////////////////////////////////////////////
        // in
        /// A Boolean integral constant wrapper around \c true if there is at least one
        /// occurrence of \p T in \p List.
        /// \ingroup query
        template <typename List, typename T>
        using in = not_<empty<find<List, T>>>;

        namespace lazy
        {
            /// \sa 'meta::in'
            /// \ingroup lazy_query
            template <typename List, typename T>
            using in = defer<in, List, T>;
        }

        ///////////////////////////////////////////////////////////////////////////////////////////
        // unique
        /// \cond
        namespace detail
        {
            template <typename List, typename Result>
            struct unique_
            {
            };

            template <typename Result>
            struct unique_<list<>, Result>
            {
                using type = Result;
            };

            template <typename Head, typename... List, typename Result>
            struct unique_<list<Head, List...>, Result>
                : unique_<list<List...>, apply<if_<in<Result, Head>, quote_trait<id>,
                                                   bind_back<quote<push_back>, Head>>,
                                               Result>>
            {
            };
        } // namespace detail
        /// \endcond

        /// Return a new \c meta::list where all duplicate elements have been removed.
        /// \par Complexity
        /// \f$ O(N^2) \f$.
        /// \ingroup transformation
        template <typename List>
        using unique = eval<detail::unique_<List, list<>>>;

        namespace lazy
        {
            /// \sa 'meta::unique'
            /// \ingroup lazy_transformation
            template <typename List>
            using unique = defer<unique, List>;
        }

        ///////////////////////////////////////////////////////////////////////////////////////////
        // replace
        /// \cond
        namespace detail
        {
            template <typename List, typename T, typename U>
            struct replace_
            {
            };

            template <typename... List, typename T, typename U>
            struct replace_<list<List...>, T, U>
            {
                using type = list<if_<std::is_same<T, List>, U, List>...>;
            };
        } // namespace detail
        /// \endcond

        /// Return a new \c meta::list where all instances of type \p T have been replaced with
        /// \p U.
        /// \par Complexity
        /// \f$ O(N) \f$.
        /// \ingroup transformation
        template <typename List, typename T, typename U>
        using replace = eval<detail::replace_<List, T, U>>;

        namespace lazy
        {
            /// \sa 'meta::replace'
            /// \ingroup lazy_transformation
            template <typename List, typename T, typename U>
            using replace = defer<replace, T, U>;
        }

        ///////////////////////////////////////////////////////////////////////////////////////////
        // replace_if
        /// \cond
        namespace detail
        {
            template <typename List, typename C, typename U>
            struct replace_if_
            {
            };

            template <typename... List, typename C, typename U>
            struct replace_if_<list<List...>, C, U>
            {
                using type = list<if_<apply<C, List>, U, List>...>;
            };
        } // namespace detail
        /// \endcond

        /// Return a new \c meta::list where all elements \c A of the list \p List for which
        /// `apply<C,A>::%value` is \c true have been replaced with \p U.
        /// \par Complexity
        /// \f$ O(N) \f$.
        /// \ingroup transformation
        template <typename List, typename C, typename U>
        using replace_if = eval<detail::replace_if_<List, C, U>>;

        namespace lazy
        {
            /// \sa 'meta::replace_if'
            /// \ingroup lazy_transformation
            template <typename List, typename C, typename U>
            using replace_if = defer<replace_if, C, U>;
        }

        ///////////////////////////////////////////////////////////////////////////////////////////
        // fold
        /// \cond
        namespace detail
        {
            template <typename, typename, typename, typename = void>
            struct fold_
            {
            };

            template <typename State, typename Fun>
            struct fold_<list<>, State, Fun>
            {
                using type = State;
            };

            template <typename Head, typename... List, typename State, typename Fun>
            struct fold_<list<Head, List...>, State, Fun, void_<apply<Fun, State, Head>>>
                : fold_<list<List...>, apply<Fun, State, Head>, Fun>
            {
            };
        } // namespace detail
        /// \endcond

        /// Return a new \c meta::list constructed by doing a left fold of the list
        /// \p List using binary Metafunction Class \p Fun and initial state \p State.
        /// That is, the \c State_N for the list element \c A_N is computed by
        /// `Fun(State_N-1, A_N) -> State_N`.
        /// \par Complexity
        /// \f$ O(N) \f$.
        /// \ingroup transformation
        template <typename List, typename State, typename Fun>
        using fold = eval<detail::fold_<List, State, Fun>>;

        /// An alias for `meta::fold`.
        /// \par Complexity
        /// \f$ O(N) \f$.
        /// \ingroup transformation
        template <typename List, typename State, typename Fun>
        using accumulate = fold<List, State, Fun>;

        namespace lazy
        {
            /// \sa 'meta::foldl'
            /// \ingroup lazy_transformation
            template <typename List, typename State, typename Fun>
            using fold = defer<fold, List, State, Fun>;

            /// \sa 'meta::accumulate'
            /// \ingroup lazy_transformation
            template <typename List, typename State, typename Fun>
            using accumulate = defer<accumulate, List, State, Fun>;
        }

        ///////////////////////////////////////////////////////////////////////////////////////////
        // reverse_fold
        /// \cond
        namespace detail
        {
            template <typename, typename, typename, typename = void>
            struct reverse_fold_
            {
            };

            template <typename State, typename Fun>
            struct reverse_fold_<list<>, State, Fun>
            {
                using type = State;
            };

            template <typename Head, typename... List, typename State, typename Fun>
            struct reverse_fold_<list<Head, List...>, State, Fun,
                                 void_<eval<reverse_fold_<list<List...>, State, Fun>>>>
                : lazy::apply<Fun, eval<reverse_fold_<list<List...>, State, Fun>>, Head>
            {
            };
        } // namespace detail
        /// \endcond

        /// Return a new \c meta::list constructed by doing a right fold of the list
        /// \p List using binary Metafunction Class \p Fun and initial state \p State.
        /// That is, the \c State_N for the list element \c A_N is computed by
        /// `Fun(A_N, State_N+1) -> State_N`.
        /// \par Complexity
        /// \f$ O(N) \f$.
        /// \ingroup transformation
        template <typename List, typename State, typename Fun>
        using reverse_fold = eval<detail::reverse_fold_<List, State, Fun>>;

        namespace lazy
        {
            /// \sa 'meta::foldr'
            /// \ingroup lazy_transformation
            template <typename List, typename State, typename Fun>
            using reverse_fold = defer<reverse_fold, List, State, Fun>;
        }

        ///////////////////////////////////////////////////////////////////////////////////////////
        // transform
        /// \cond
        namespace detail
        {
            template <typename, typename, typename = void>
            struct transform1_
            {
            };

            template <typename... List, typename Fun>
            struct transform1_<list<List...>, Fun, void_<list<apply<Fun, List>...>>>
            {
                using type = list<apply<Fun, List>...>;
            };

            template <typename, typename, typename, typename = void>
            struct transform2_
            {
            };

            template <typename... List0, typename... List1, typename Fun>
            struct transform2_<list<List0...>, list<List1...>, Fun,
                               void_<list<apply<Fun, List0, List1>...>>>
            {
                using type = list<apply<Fun, List0, List1>...>;
            };

            template <typename... Args>
            struct transform_
            {
            };

            template <typename List, typename Fun>
            struct transform_<List, Fun> : transform1_<List, Fun>
            {
            };

            template <typename List0, typename List1, typename Fun>
            struct transform_<List0, List1, Fun> : transform2_<List0, List1, Fun>
            {
            };
        } // namespace detail
        /// \endcond

        /// Return a new \c meta::list constructed by transforming all the elements in \p List
        /// with the unary Metafuncion Class \p Fun. \c transform can also be called with two
        /// lists of the same length and a binary Metafunction Class, in which case it returns
        /// a new list constructed with the results of calling \c Fun with each element in the
        /// lists, pairwise.
        /// \par Complexity
        /// \f$ O(N) \f$.
        /// \ingroup transformation
        template <typename... Args>
        using transform = eval<detail::transform_<Args...>>;

        namespace lazy
        {
            /// \sa 'meta::transform'
            /// \ingroup lazy_transformation
            template <typename... Args>
            using transform = defer<transform, Args...>;
        }

        ///////////////////////////////////////////////////////////////////////////////////////////
        // filter
        /// \cond
        namespace detail
        {
            template <typename Predicate>
            struct filter_
            {
                template <typename State, typename A>
                using apply =
                    meta::if_<meta::apply<Predicate, A>, meta::push_back<State, A>, State>;
            };
        } // namespace detail
        /// \endcond

        /// Returns a new meta::list where only those elements of \p List A that satisfy the
        /// Metafunction Class \p Predicate such that `apply<Pred,A>::%value` is \c true are
        /// present. That is, those elements that don't satisfy the \p Predicate are "removed".
        /// \par Complexity
        /// \f$ O(N) \f$.
        /// \ingroup transformation
        template <typename List, typename Predicate>
        using filter = meta::fold<List, meta::list<>, detail::filter_<Predicate>>;

        namespace lazy
        {
            /// \sa 'meta::filter'
            /// \ingroup lazy_transformation
            template <typename List, typename Predicate>
            using filter = defer<filter, List, Predicate>;
        }

        ///////////////////////////////////////////////////////////////////////////////////////////
        // static_const
        ///\cond
        namespace detail
        {
            template <typename T>
            struct static_const
            {
                static constexpr T value{};
            };

            // Avoid potential ODR violations with global objects:
            template <typename T>
            constexpr T static_const<T>::value;
        } // namespace detail

        ///\endcond

        ///////////////////////////////////////////////////////////////////////////////////////////
        // for_each
        /// \cond
        namespace detail
        {
            struct for_each_fn
            {
                template <class UnaryFunction, class... Args>
                constexpr auto operator()(meta::list<Args...>, UnaryFunction f) const
                    -> UnaryFunction
                {
                    return (void)std::initializer_list<int>{(f(Args{}), void(), 0)...}, f;
                }
            };
        } // namespace detail
        /// \endcond

        ///\cond
        namespace
        {
            /// \endcond

            /// `for_each(List, UnaryFunction)` calls the \p UnaryFunction for each
            /// argument in the \p List.
            /// \ingroup runtime
            constexpr auto &&for_each = detail::static_const<detail::for_each_fn>::value;

            /// \cond
        }
        /// \endcond

        ///////////////////////////////////////////////////////////////////////////////////////////
        // zip_with
        /// Given a list of lists of types \p ListOfLists and a Metafunction Class \p Fun,
        /// construct a new list by calling \p Fun with the elements from the lists pairwise.
        /// \par Complexity
        /// \f$ O(N \times M) \f$, where \f$ N \f$ is the size of the outer list, and
        /// \f$ M \f$ is the size of the inner lists.
        /// \ingroup transformation
        template <typename Fun, typename ListOfLists>
        using zip_with = transform<fold<ListOfLists, repeat_n<size<front<ListOfLists>>, Fun>,
                                        bind_back<quote<transform>, quote<bind_front>>>,
                                   quote<apply>>;

        namespace lazy
        {
            /// \sa 'meta::zip_with'
            /// \ingroup lazy_transformation
            template <typename Fun, typename ListOfLists>
            using zip_with = defer<zip_with, Fun, ListOfLists>;
        }

        ///////////////////////////////////////////////////////////////////////////////////////////
        // zip
        /// Given a list of lists of types \p ListOfLists, construct a new list by grouping the
        /// elements from the lists pairwise into `meta::list`s.
        /// \par Complexity
        /// \f$ O(N \times M) \f$, where \f$ N \f$ is the size of the outer list, and \f$ M \f$
        /// is the size of the inner lists.
        /// \ingroup transformation
        template <typename ListOfLists>
        using zip = zip_with<quote<list>, ListOfLists>;

        namespace lazy
        {
            /// \sa 'meta::zip'
            /// \ingroup lazy_transformation
            template <typename ListOfLists>
            using zip = defer<zip, ListOfLists>;
        }

        ///////////////////////////////////////////////////////////////////////////////////////////
        // as_list
        /// \cond
        namespace detail
        {
            template <typename T>
            using uncvref_t = eval<std::remove_cv<eval<std::remove_reference<T>>>>;

            // Indirection here needed to avoid Core issue 1430
            // http://open-std.org/jtc1/sc22/wg21/docs/cwg_active.html#1430
            template <typename Sequence>
            struct as_list_ : lazy::apply<uncurry<curry<quote_trait<id>>>, uncvref_t<Sequence>>
            {
            };
        } // namespace detail
        /// \endcond

        /// Turn a type into an instance of \c meta::list in a way determined by
        /// \c meta::apply_list.
        /// \ingroup list
        template <typename Sequence>
        using as_list = eval<detail::as_list_<Sequence>>;

        namespace lazy
        {
            /// \sa 'meta::as_list'
            /// \ingroup lazy_list
            template <typename Sequence>
            using as_list = defer<as_list, Sequence>;
        }

        ///////////////////////////////////////////////////////////////////////////////////////////
        // reverse
        /// Return a new \c meta::list by reversing the elements in the list \p List.
        /// \par Complexity
        /// \f$ O(N) \f$.
        /// \ingroup transformation
        template <typename List>
        using reverse = reverse_fold<List, list<>, quote<push_back>>;

        namespace lazy
        {
            /// \sa 'meta::reverse'
            /// \ingroup lazy_transformation
            template <typename List>
            using reverse = defer<reverse, List>;
        }

        ///////////////////////////////////////////////////////////////////////////////////////////
        // all_of
        /// A Boolean integral constant wrapper around \c true if `apply<F, A>::%value`
        /// is \c true for all elements \c A in \c meta::list \p List; \c false, otherwise.
        /// \par Complexity
        /// \f$ O(N) \f$.
        /// \ingroup query
        template <typename List, typename F>
        using all_of = empty<find_if<List, compose<quote<not_>, F>>>;

        namespace lazy
        {
            /// \sa 'meta::all_of'
            /// \ingroup lazy_query
            template <typename List, typename Fn>
            using all_of = defer<all_of, List, Fn>;
        }

        ///////////////////////////////////////////////////////////////////////////////////////////
        // any_of
        /// A Boolean integral constant wrapper around \c true if `apply<F, A>::%value` is
        /// \c true for any element \c A in \c meta::list \p List; \c false, otherwise.
        /// \par Complexity
        /// \f$ O(N) \f$.
        /// \ingroup query
        template <typename List, typename F>
        using any_of = not_<empty<find_if<List, F>>>;

        namespace lazy
        {
            /// \sa 'meta::any_of'
            /// \ingroup lazy_query
            template <typename List, typename Fn>
            using any_of = defer<any_of, List, Fn>;
        }

        ///////////////////////////////////////////////////////////////////////////////////////////
        // none_of
        /// A Boolean integral constant wrapper around \c true if `apply<F, A>::%value` is
        /// \c false for all elements \c A in \c meta::list \p List; \c false, otherwise.
        /// \par Complexity
        /// \f$ O(N) \f$.
        /// \ingroup query
        template <typename List, typename F>
        using none_of = empty<find_if<List, F>>;

        namespace lazy
        {
            /// \sa 'meta::none_of'
            /// \ingroup lazy_query
            template <typename List, typename Fn>
            using none_of = defer<none_of, List, Fn>;
        }

        ////////////////////////////////////////////////////////////////////////////
        // lambda_
        /// \cond
        namespace detail
        {
            template <int, typename... As>
            struct lambda_
            {
            private:
                static constexpr std::size_t arity = sizeof...(As)-1;
                using Tags = list<As...>; // Includes the lambda body as the last arg!
                using F = back<Tags>;
                template <typename T, typename Args, typename Pos = reverse_find<Tags, T>>
                struct impl2
                {
                    using type = list_element_c<(Tags::size() - Pos::size()), Args>;
                };
                template <typename T, typename Args>
                struct impl2<T, Args, list<>>
                {
                    using type = T;
                };
                template <typename T, typename Args, typename = void>
                struct impl : impl2<T, Args>
                {
                };
                template <template <typename...> class C, typename... Ts, typename Args>
                struct impl<defer<C, Ts...>, Args, void_<C<eval<impl<Ts, Args>>...>>>
                {
                    using type = C<eval<impl<Ts, Args>>...>;
                };
                template <int N, typename... Ts, typename Args>
                struct impl<lambda_<N, Ts...>, Args>
                {
                    using type = impl;
                    template <typename... Us>
                    using apply = apply_list<lambda_<0, As..., Ts...>, concat<Args, list<Us...>>>;
                };
                template <template <typename...> class C, typename... Ts, typename Args>
                struct impl<C<Ts...>, Args, void_<C<eval<impl<Ts, Args>>...>>>
                {
                    using type = C<eval<impl<Ts, Args>>...>;
                };

            public:
                template <typename... Ts>
                using apply = eval<if_c<sizeof...(Ts) == arity, impl<F, list<Ts..., void>>>>;
            };
        }
        /// \endcond

        ///////////////////////////////////////////////////////////////////////////////////////////
        // lambda
        /// For creating anonymous Metafunction Classes.
        /// \code
        /// using L = lambda<_a, _b, std::pair<_b, std::pair<_a, _a>>>;
        /// using P = apply<L, int, short>;
        /// static_assert(std::is_same<P, std::pair<short, std::pair<int, int>>>::value, "");
        /// \endcode
        /// \ingroup metafunction
        template <typename... Ts>
        using lambda = detail::lambda_<0, Ts...>;

        // Some argument placeholders for use in \c lambda expressions.
<<<<<<< HEAD
        /// \ingroup metafunction
        namespace placeholders
=======
        inline namespace placeholders
>>>>>>> ba33343a
        {
            struct _a;
            struct _b;
            struct _c;
            struct _d;
            struct _e;
            struct _f;
            struct _g;
            struct _h;
            struct _i;
<<<<<<< HEAD
        } // namespace placeholders
        using namespace placeholders;
=======
        }
>>>>>>> ba33343a

        ///////////////////////////////////////////////////////////////////////////////////////////
        // cartesian_product
        /// \cond
        namespace detail
        {
            template <typename M2, typename M>
            struct cartesian_product_fn
            {
                template <typename X>
                struct lambda0
                {
                    template <typename Xs>
                    using lambda1 = list<push_front<Xs, X>>;
                    using type = join<transform<M2, quote<lambda1>>>;
                };
                using type = join<transform<M, quote_trait<lambda0>>>;
            };
        } // namespace detail
        /// \endcond

        /// Given a list of lists \p ListOfLists, return a new list of lists that is
        /// the Cartesian Product. Like the `sequence` function from the Haskell Prelude.
        /// \par Complexity
        /// \f$ O(N \times M) \f$, where \f$ N \f$ is the size of the outer list, and
        /// \f$ M \f$ is the size of the inner lists.
        /// \ingroup transformation
        template <typename ListOfLists>
        using cartesian_product =
            reverse_fold<ListOfLists, list<list<>>, quote_trait<detail::cartesian_product_fn>>;

        namespace lazy
        {
            /// \sa 'meta::cartesian_product'
            /// \ingroup lazy_transformation
            template <typename ListOfLists>
            using cartesian_product = defer<cartesian_product, ListOfLists>;
        }

        /// \cond
        ///////////////////////////////////////////////////////////////////////////////////////////
        // add_const_if
        template <typename If>
        using add_const_if = if_<If, quote_trait<std::add_const>, quote_trait<id>>;

        template <bool If>
        using add_const_if_c = if_c<If, quote_trait<std::add_const>, quote_trait<id>>;
        /// \endcond

        ///////////////////////////////////////////////////////////////////////////////////////////
        // Math operations
        /// An integral constant wrapper around the result of adding the two wrapped integers
        /// \c T::type::value and \c U::type::value.
        /// \ingroup math
        template <typename T, typename U>
        using plus = std::integral_constant<decltype(T::type::value + U::type::value),
                                            T::type::value + U::type::value>;

        /// An integral constant wrapper around the result of subtracting the two wrapped integers
        /// \c T::type::value and \c U::type::value.
        /// \ingroup math
        template <typename T, typename U>
        using minus = std::integral_constant<decltype(T::type::value - U::type::value),
                                             T::type::value - U::type::value>;

        /// An integral constant wrapper around the result of multiplying the two wrapped integers
        /// \c T::type::value and \c U::type::value.
        /// \ingroup math
        template <typename T, typename U>
        using multiplies = std::integral_constant<decltype(T::type::value *U::type::value),
                                                  T::type::value * U::type::value>;

        /// An integral constant wrapper around the result of dividing the two wrapped integers \c
        /// T::type::value and \c U::type::value.
        /// \ingroup math
        template <typename T, typename U>
        using divides = std::integral_constant<decltype(T::type::value / U::type::value),
                                               T::type::value / U::type::value>;

        /// An integral constant wrapper around the remainder of dividing the two wrapped integers
        /// \c T::type::value and \c U::type::value.
        /// \ingroup math
        template <typename T>
        using negate = std::integral_constant<decltype(-T::type::value), -T::type::value>;

        /// An integral constant wrapper around the remainder of dividing the two wrapped integers
        /// \c T::type::value and \c U::type::value.
        /// \ingroup math
        template <typename T, typename U>
        using modulus = std::integral_constant<decltype(T::type::value % U::type::value),
                                               T::type::value % U::type::value>;

        /// A Boolean integral constant wrapper around the result of comparing \c T::type::value
        /// and \c U::type::value for equality.
        /// \ingroup math
        template <typename T, typename U>
        using equal_to = bool_<T::type::value == U::type::value>;

        /// A Boolean integral constant wrapper around the result of comparing \c T::type::value and
        /// \c U::type::value for inequality.
        /// \ingroup math
        template <typename T, typename U>
        using not_equal_to = bool_<T::type::value != U::type::value>;

        /// A Boolean integral constant wrapper around \c true if \c T::type::value is greater than
        /// \c U::type::value; \c false, otherwise.
        /// \ingroup math
        template <typename T, typename U>
        using greater = bool_<(T::type::value > U::type::value)>;

        /// A Boolean integral constant wrapper around \c true if \c T::type::value is less than \c
        /// U::type::value; \c false, otherwise.
        /// \ingroup math
        template <typename T, typename U>
        using less = bool_<(T::type::value < U::type::value)>;

        /// A Boolean integral constant wrapper around \c true if \c T::type::value is greater than
        /// or equal to \c U::type::value; \c false, otherwise.
        /// \ingroup math
        template <typename T, typename U>
        using greater_equal = bool_<(T::type::value >= U::type::value)>;

        /// A Boolean integral constant wrapper around \c true if \c T::type::value is less than or
        /// equal to \c U::type::value; \c false, otherwise.
        /// \ingroup math
        template <typename T, typename U>
        using less_equal = bool_<(T::type::value <= U::type::value)>;

        /// An integral constant wrapper around the result of bitwise-and'ing the two wrapped
        /// integers \c T::type::value and \c U::type::value.
        /// \ingroup math
        template <typename T, typename U>
        using bit_and = std::integral_constant<decltype(T::type::value &U::type::value),
                                               T::type::value & U::type::value>;

        /// An integral constant wrapper around the result of bitwise-or'ing the two wrapped
        /// integers \c T::type::value and \c U::type::value.
        /// \ingroup math
        template <typename T, typename U>
        using bit_or = std::integral_constant<decltype(T::type::value | U::type::value),
                                              T::type::value | U::type::value>;

        /// An integral constant wrapper around the result of bitwise-exclusive-or'ing the two
        /// wrapped integers \c T::type::value and \c U::type::value.
        /// \ingroup math
        template <typename T, typename U>
        using bit_xor = std::integral_constant<decltype(T::type::value ^ U::type::value),
                                               T::type::value ^ U::type::value>;

        /// An integral constant wrapper around the result of bitwise-complimenting the wrapped
        /// integer \c T::type::value.
        /// \ingroup math
        template <typename T>
        using bit_not = std::integral_constant<decltype(~T::type::value), ~T::type::value>;

        namespace lazy
        {
            /// \sa 'meta::plus'
            /// \ingroup lazy_math
            template <typename T, typename U>
            using plus = defer<plus, T, U>;

            /// \sa 'meta::minus'
            /// \ingroup lazy_math
            template <typename T, typename U>
            using minus = defer<minus, T, U>;

            /// \sa 'meta::multiplies'
            /// \ingroup lazy_math
            template <typename T, typename U>
            using multiplies = defer<multiplies, T, U>;

            /// \sa 'meta::divides'
            /// \ingroup lazy_math
            template <typename T, typename U>
            using divides = defer<divides, T, U>;

            /// \sa 'meta::negate'
            /// \ingroup lazy_math
            template <typename T>
            using negate = defer<negate, T>;

            /// \sa 'meta::modulus'
            /// \ingroup lazy_math
            template <typename T, typename U>
            using modulus = defer<modulus, T, U>;

            /// \sa 'meta::equal_to'
            /// \ingroup lazy_math
            template <typename T, typename U>
            using equal_to = defer<equal_to, T, U>;

            /// \sa 'meta::not_equal_t'
            /// \ingroup lazy_math
            template <typename T, typename U>
            using not_equal_to = defer<not_equal_to, T, U>;

            /// \sa 'meta::greater'
            /// \ingroup lazy_math
            template <typename T, typename U>
            using greater = defer<greater, T, U>;

            /// \sa 'meta::less'
            /// \ingroup lazy_math
            template <typename T, typename U>
            using less = defer<less, T, U>;

            /// \sa 'meta::greater_equal'
            /// \ingroup lazy_math
            template <typename T, typename U>
            using greater_equal = defer<greater_equal, T, U>;

            /// \sa 'meta::less_equal'
            /// \ingroup lazy_math
            template <typename T, typename U>
            using less_equal = defer<less_equal, T, U>;

            /// \sa 'meta::bit_and'
            /// \ingroup lazy_math
            template <typename T, typename U>
            using bit_and = defer<bit_and, T, U>;

            /// \sa 'meta::bit_or'
            /// \ingroup lazy_math
            template <typename T, typename U>
            using bit_or = defer<bit_or, T, U>;

            /// \sa 'meta::bit_xor'
            /// \ingroup lazy_math
            template <typename T, typename U>
            using bit_xor = defer<bit_xor, T, U>;

            /// \sa 'meta::bit_not'
            /// \ingroup lazy_math
            template <typename T>
            using bit_not = defer<bit_not, T>;
        }

        /// An integral constant wrapper around the minimum of \c T::type::value
        /// and \c U::type::value
        /// \ingroup math
        template <typename T, typename U>
        using min = meta::if_<meta::less<U, T>, U, T>;

        /// An integral constant wrapper around the maximum of \c T::type::value
        /// and \c U::type::value
        /// \ingroup math
        template <typename T, typename U>
        using max = meta::if_<meta::less<U, T>, T, U>;

        namespace lazy
        {
            /// \sa 'meta::max'
            /// \ingroup lazy_math
            template <typename T, typename U>
            using max = defer<max, T, U>;

            /// \sa 'meta::min'
            /// \ingroup lazy_math
            template <typename T, typename U>
            using min = defer<min, T, U>;
        }

        ///////////////////////////////////////////////////////////////////////////////////////////////
        // integer_sequence

        /// A container for a sequence of compile-time integer constants.
        /// \ingroup integral
        template <typename T, T... Is>
        struct integer_sequence
        {
            using value_type = T;
            /// \return `sizeof...(Is)`
            static constexpr std::size_t size() noexcept { return sizeof...(Is); }
        };

        /// \cond
        namespace detail
        {
            // Glue two sets of integer_sequence together
            template <typename I1, typename I2, typename I3>
            struct integer_sequence_cat;

            template <typename T, T... N1, T... N2, T... N3>
            struct integer_sequence_cat<integer_sequence<T, N1...>, integer_sequence<T, N2...>,
                                        integer_sequence<T, N3...>>
            {
                using type = integer_sequence<T, N1..., (sizeof...(N1) + N2)...,
                                              (sizeof...(N1) + sizeof...(N2) + N3)...>;
            };

            template <typename T, std::size_t N>
            struct make_integer_sequence_
                : integer_sequence_cat<meta::eval<make_integer_sequence_<T, N / 2>>,
                                       meta::eval<make_integer_sequence_<T, N / 2>>,
                                       meta::eval<make_integer_sequence_<T, N % 2>>>
            {
            };

            template <typename T>
            struct make_integer_sequence_<T, 0>
            {
                using type = integer_sequence<T>;
            };

            template <typename T>
            struct make_integer_sequence_<T, 1>
            {
                using type = integer_sequence<T, 0>;
            };
        } // namespace detail
        /// \endcond

        /// Generate \c integer_sequence containing integer constants [0,1,2,...,N-1].
        /// \par Complexity
        /// \f$ O(log(N)) \f$.
        /// \ingroup integral
        template <typename T, T N>
        using make_integer_sequence = meta::eval<detail::make_integer_sequence_<T, (std::size_t)N>>;

        /// A container for a sequence of compile-time integer constants of type
        /// \c std::size_t
        /// \ingroup integral
        template <std::size_t... Is>
        using index_sequence = integer_sequence<std::size_t, Is...>;

        /// Generate \c index_sequence containing integer constants [0,1,2,...,N-1].
        /// \par Complexity
        /// \f$ O(log(N)) \f$.
        /// \ingroup integral
        template <std::size_t N>
        using make_index_sequence = make_integer_sequence<std::size_t, N>;

        /// \cond
    } // namespace v1
    /// \endcond
} // namespace meta

/// \cond
#if defined(__clang__) && defined(_LIBCPP_VERSION) && _LIBCPP_VERSION <= 1101

_LIBCPP_BEGIN_NAMESPACE_STD
template <class>
class _LIBCPP_TYPE_VIS_ONLY allocator;
template <class, class>
struct _LIBCPP_TYPE_VIS_ONLY pair;
template <class>
struct _LIBCPP_TYPE_VIS_ONLY hash;
template <class>
struct _LIBCPP_TYPE_VIS_ONLY less;
template <class>
struct _LIBCPP_TYPE_VIS_ONLY equal_to;
template <class>
struct _LIBCPP_TYPE_VIS_ONLY char_traits;
template <class, class>
class _LIBCPP_TYPE_VIS_ONLY list;
template <class, class>
class _LIBCPP_TYPE_VIS_ONLY forward_list;
template <class, class>
class _LIBCPP_TYPE_VIS_ONLY vector;
template <class, class>
class _LIBCPP_TYPE_VIS_ONLY deque;
template <class, class, class>
class _LIBCPP_TYPE_VIS_ONLY basic_string;
template <class, class, class, class>
class _LIBCPP_TYPE_VIS_ONLY map;
template <class, class, class, class>
class _LIBCPP_TYPE_VIS_ONLY multimap;
template <class, class, class>
class _LIBCPP_TYPE_VIS_ONLY set;
template <class, class, class>
class _LIBCPP_TYPE_VIS_ONLY multiset;
template <class, class, class, class, class>
class _LIBCPP_TYPE_VIS_ONLY unordered_map;
template <class, class, class, class, class>
class _LIBCPP_TYPE_VIS_ONLY unordered_multimap;
template <class, class, class, class>
class _LIBCPP_TYPE_VIS_ONLY unordered_set;
template <class, class, class, class>
class _LIBCPP_TYPE_VIS_ONLY unordered_multiset;
template <class, class>
class _LIBCPP_TYPE_VIS_ONLY queue;
template <class, class, class>
class _LIBCPP_TYPE_VIS_ONLY priority_queue;
template <class, class>
class _LIBCPP_TYPE_VIS_ONLY stack;
_LIBCPP_END_NAMESPACE_STD

namespace meta
{
    inline namespace v1
    {
        namespace detail
        {
            template <typename T, typename A = std::allocator<T>>
            using std_list = std::list<T, A>;
            template <typename T, typename A = std::allocator<T>>
            using std_forward_list = std::forward_list<T, A>;
            template <typename T, typename A = std::allocator<T>>
            using std_vector = std::vector<T, A>;
            template <typename T, typename A = std::allocator<T>>
            using std_deque = std::deque<T, A>;
            template <typename T, typename C = std::char_traits<T>, typename A = std::allocator<T>>
            using std_basic_string = std::basic_string<T, C, A>;
            template <typename K, typename V, typename C = std::less<K>,
                      typename A = std::allocator<std::pair<K const, V>>>
            using std_map = std::map<K, V, C, A>;
            template <typename K, typename V, typename C = std::less<K>,
                      typename A = std::allocator<std::pair<K const, V>>>
            using std_multimap = std::multimap<K, V, C, A>;
            template <typename K, typename C = std::less<K>, typename A = std::allocator<K>>
            using std_set = std::set<K, C, A>;
            template <typename K, typename C = std::less<K>, typename A = std::allocator<K>>
            using std_multiset = std::multiset<K, C, A>;
            template <typename K, typename V, typename H = std::hash<K>,
                      typename C = std::equal_to<K>,
                      typename A = std::allocator<std::pair<K const, V>>>
            using std_unordered_map = std::unordered_map<K, V, H, C, A>;
            template <typename K, typename V, typename H = std::hash<K>,
                      typename C = std::equal_to<K>,
                      typename A = std::allocator<std::pair<K const, V>>>
            using std_unordered_multimap = std::unordered_multimap<K, V, H, C, A>;
            template <typename K, typename H = std::hash<K>, typename C = std::equal_to<K>,
                      typename A = std::allocator<K>>
            using std_unordered_set = std::unordered_set<K, H, C, A>;
            template <typename K, typename H = std::hash<K>, typename C = std::equal_to<K>,
                      typename A = std::allocator<K>>
            using std_unordered_multiset = std::unordered_multiset<K, H, C, A>;
            template <typename T, typename C = std_deque<T>>
            using std_queue = std::queue<T, C>;
            template <typename T, typename C = std_vector<T>,
                      class D = std::less<typename C::value_type>>
            using std_priority_queue = std::priority_queue<T, C, D>;
            template <typename T, typename C = std_deque<T>>
            using std_stack = std::stack<T, C>;
        }

        template <>
        struct quote<::std::list> : quote<detail::std_list>
        {
        };
        template <>
        struct quote<::std::deque> : quote<detail::std_deque>
        {
        };
        template <>
        struct quote<::std::forward_list> : quote<detail::std_forward_list>
        {
        };
        template <>
        struct quote<::std::vector> : quote<detail::std_vector>
        {
        };
        template <>
        struct quote<::std::basic_string> : quote<detail::std_basic_string>
        {
        };
        template <>
        struct quote<::std::map> : quote<detail::std_map>
        {
        };
        template <>
        struct quote<::std::multimap> : quote<detail::std_multimap>
        {
        };
        template <>
        struct quote<::std::set> : quote<detail::std_set>
        {
        };
        template <>
        struct quote<::std::multiset> : quote<detail::std_multiset>
        {
        };
        template <>
        struct quote<::std::unordered_map> : quote<detail::std_unordered_map>
        {
        };
        template <>
        struct quote<::std::unordered_multimap> : quote<detail::std_unordered_multimap>
        {
        };
        template <>
        struct quote<::std::unordered_set> : quote<detail::std_unordered_set>
        {
        };
        template <>
        struct quote<::std::unordered_multiset> : quote<detail::std_unordered_multiset>
        {
        };
        template <>
        struct quote<::std::queue> : quote<detail::std_queue>
        {
        };
        template <>
        struct quote<::std::priority_queue> : quote<detail::std_priority_queue>
        {
        };
        template <>
        struct quote<::std::stack> : quote<detail::std_stack>
        {
        };
    }
}

#endif
/// \endcond

#endif<|MERGE_RESOLUTION|>--- conflicted
+++ resolved
@@ -423,61 +423,38 @@
             using bind_back = defer<bind_back, Fn, Ts...>;
         }
 
-<<<<<<< HEAD
-        ////////////////////////////////////////////////////////////////////////////
-        // apply_list
-        ///\cond
-        namespace detail
+        namespace extension
         {
             /// A metafunction that unpacks the types in the type list
             /// \p List into the Metafunction Class \p F.
-            template <typename F, typename List>
-            struct apply_list_
-=======
-        /// A metafunction that unpacks the types in the type list
-        /// \p List into the Metafunction Class \p F.
-        namespace extension
-        {
+            ///
+            /// Implement `extension::apply_list` for your own data type
+            /// to get `as_list`, `curry`, `uncurry`, ... to work with
+            /// your data type.
+            ///
+            /// \ingroup list
             template <typename F, typename List>
             struct apply_list
->>>>>>> ba33343a
             {
             };
 
             template <typename F, template <typename...> class T, typename... Ts>
-<<<<<<< HEAD
-            struct apply_list_<F, T<Ts...>> : lazy::apply<F, Ts...>
-=======
             struct apply_list<F, T<Ts...>> : lazy::apply<F, Ts...>
->>>>>>> ba33343a
             {
             };
 
             template <typename F, typename T, T... Is>
-<<<<<<< HEAD
-            struct apply_list_<F, integer_sequence<T, Is...>>
-                : lazy::apply<F, std::integral_constant<T, Is>...>
-            {
-            };
-        } // namespace detail
-        /// \endcond
-=======
             struct apply_list<F, integer_sequence<T, Is...>>
                 : lazy::apply<F, std::integral_constant<T, Is>...>
             {
             };
-        }
->>>>>>> ba33343a
+        } // namespace extension
 
         /// Applies the Metafunction Class \p C using the types in
         /// the type list \p List as arguments.
         /// \ingroup invocation
         template <typename C, typename List>
-<<<<<<< HEAD
-        using apply_list = eval<detail::apply_list_<C, List>>;
-=======
         using apply_list = eval<extension::apply_list<C, List>>;
->>>>>>> ba33343a
 
         namespace lazy
         {
@@ -533,15 +510,10 @@
 
         namespace lazy
         {
-<<<<<<< HEAD
             /// \sa 'meta::flip'
             /// \ingroup lazy_composition
-            template <typename... Ts>
-            using flip = defer<flip, Ts...>;
-=======
             template <typename F>
             using flip = defer<flip, F>;
->>>>>>> ba33343a
         }
 
         ///////////////////////////////////////////////////////////////////////////////////////////
@@ -1875,13 +1847,9 @@
         template <typename... Ts>
         using lambda = detail::lambda_<0, Ts...>;
 
-        // Some argument placeholders for use in \c lambda expressions.
-<<<<<<< HEAD
+        /// Placeholders for use within \c lambda expressions.
         /// \ingroup metafunction
-        namespace placeholders
-=======
         inline namespace placeholders
->>>>>>> ba33343a
         {
             struct _a;
             struct _b;
@@ -1892,12 +1860,7 @@
             struct _g;
             struct _h;
             struct _i;
-<<<<<<< HEAD
         } // namespace placeholders
-        using namespace placeholders;
-=======
-        }
->>>>>>> ba33343a
 
         ///////////////////////////////////////////////////////////////////////////////////////////
         // cartesian_product
